--- conflicted
+++ resolved
@@ -810,12 +810,6 @@
         Detect which flows have gone inactive and remove pending unblocks for functions in it
     */
     fn unblock_flows(&mut self, blocker_flow_id: usize, job_id: usize) {
-<<<<<<< HEAD
-        // let any_block = |_block: &Block| true; // unblock all and any blocks
-=======
-        // let any_block = |_block: &Block| true;
-        // HERE
->>>>>>> 5b4a9f3a
         let flow_external_blocks = |block: &Block| block.blocking_flow_id != block.blocked_flow_id;
 
         // if flow is now idle, remove any blocks on sending to functions in the flow
@@ -826,10 +820,6 @@
             if let Some(pending_unblocks) = self.pending_unblocks.remove(&blocker_flow_id) {
                 trace!("Job #{}:\tRemoving pending unblocks to functions in Flow #{} from other flows", job_id, blocker_flow_id);
                 for unblock_function_id in pending_unblocks {
-<<<<<<< HEAD
-=======
-                    // HERE
->>>>>>> 5b4a9f3a
                     self.unblock_senders_to_function(unblock_function_id, flow_external_blocks);
                 }
             }
