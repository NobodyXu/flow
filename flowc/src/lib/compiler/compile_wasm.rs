#[cfg(feature = "debugger")]
use std::collections::HashSet;
use std::fs;
use std::path::{Path, PathBuf};
use std::process::Command;
use std::process::Stdio;

use log::{debug, info, warn};
use simpath::{FileType, FoundType, Simpath};
use tempdir::TempDir;
use url::Url;

use crate::compiler::cargo_build;
use crate::errors::*;
use crate::model::function::Function;

/// Compile a function's implementation to wasm and modify implementation to point to the wasm file
/// Checks the timestamps of the source and wasm files and only recompiles if wasm file is out of date
pub fn compile_implementation(
    target_dir: &Path,
    function: &mut Function,
    skip_building: bool,
    #[cfg(feature = "debugger")] source_urls: &mut HashSet<(Url, Url)>,
) -> Result<(PathBuf, bool)> {
    let mut built = false;

    let (source_path, wasm_destination) = get_paths(target_dir, function)?;

    #[cfg(feature = "debugger")]
    source_urls.insert((
        Url::from_file_path(&source_path).map_err(|_| "Could not create Url from file path")?,
        Url::from_file_path(&wasm_destination)
            .map_err(|_| "Could not create Url from file path")?,
    ));

    let (missing, out_of_date) = out_of_date(&source_path, &wasm_destination)?;

    if missing || out_of_date {
        if skip_building {
            if missing {
                let message = format!("Implementation at '{}' is missing and you have selected to skip building, so flows relaying on this implementation will not execute correctly.\nYou can build it using 'flowc', using the '-p' option", wasm_destination.display());
                warn!("{}", message);
            }
            if out_of_date {
                info!(
                    "Implementation at '{}' is out of date with source at '{}'",
                    wasm_destination.display(),
                    source_path.display()
                );
            }
        } else {
            match function.build_type.as_str() {
                "rust" => cargo_build::run(&source_path, &wasm_destination)?,
                _ => bail!(
                    "Unknown build type '{}' for function at '{}'",
                    function.build_type,
                    function.source_url
                ),
            }

            optimize_wasm_file_size(&wasm_destination)?;
            built = true;
        }
    } else {
        debug!(
            "wasm at '{}' is up-to-date with source at '{}'",
            wasm_destination.display(),
            source_path.display()
        );
    }

    function.set_implementation(
        wasm_destination
            .to_str()
            .ok_or("Could not convert path to string")?,
    );

    Ok((wasm_destination, built))
}

/*
   Try and run a command that may or may not be installed in the system thus:
   - create a temporary directory where the output file will be created
   - run the command: $command $wasm_path $args $temp_file
   - return the path to the $temp_file
*/
fn run_optional_command(wasm_path: &Path, command: &str, mut args: Vec<String>) -> Result<()> {
    if let Ok(FoundType::File(command_path)) =
        Simpath::new("PATH").find_type(command, FileType::File)
    {
        // Create a temp directory for building in. Use `new_in` to make sure it is in the same FS as the destination so
        // that fs::rename later works. It will be cleaned-up when `build_dir` goes out of scope.
        let tmp_dir = TempDir::new_in(
            wasm_path
                .parent()
<<<<<<< HEAD
                .ok_or("Could not create temp dir for running optional command")?,
=======
                .ok_or("Could not get destination directory to create TempDir in")?,
>>>>>>> 4041a803
            "wasm-opt",
        )?;
        let temp_file_path = tmp_dir
            .path()
            .join(wasm_path.file_name().ok_or("Could not get wasm filename")?);
        let mut command = Command::new(&command_path);
        let mut command_args = vec![wasm_path.to_string_lossy().to_string()];
        if !args.is_empty() {
            command_args.append(&mut args);
        }
        command_args.append(&mut vec![temp_file_path.to_string_lossy().to_string()]);
        let child = command
            .args(command_args)
            .stdin(Stdio::inherit())
            .stdout(Stdio::inherit())
            .stderr(Stdio::inherit())
            .spawn()?;

        let output = child.wait_with_output()?;

        match output.status.code() {
            Some(0) | None => fs::rename(&temp_file_path, &wasm_path)?,
            Some(_) => bail!(format!(
                "{} exited with non-zero status code",
                command_path.to_string_lossy()
            )),
        }

        // remove the temp dir
        fs::remove_dir_all(&tmp_dir)?;
    }

    Ok(())
}

/*
   Optimize a wasm file's size using equivalent of
    wasm-gc $(file) -o $(file).gc && \
    mv $(file).gc $(file) && \
    wasm-snip $(file) -o $(file).snipped && \
    mv $(file).snipped $(file) && \
    wasm-gc $(file) -o $(file).gc && \
    mv $(file).gc $(file) && \
    wasm-opt $(file) -O4 --dce -o $(file).opt && \
    mv $(file).opt $(file)
*/
fn optimize_wasm_file_size(wasm_path: &Path) -> Result<()> {
    run_optional_command(wasm_path, "wasm-gc", vec!["-o".into()])?;
    run_optional_command(wasm_path, "wasm-snip", vec!["-o".into()])?;
    run_optional_command(wasm_path, "wasm-gc", vec!["-o".into()])?;
    run_optional_command(
        wasm_path,
        "wasm-opt",
        vec!["-O4".into(), "--dce".into(), "-o".into()],
    )
}

/*
   Calculate the paths to the source file of the implementation of the function to be compiled
   and where to output the compiled wasm.

   out_dir optionally overrides the destination directory where the wasm should end up
*/
fn get_paths(target_dir: &Path, function: &Function) -> Result<(PathBuf, PathBuf)> {
    let source_url = function.get_source_url().join(function.get_source())?;

    let source_path = source_url
        .to_file_path()
        .map_err(|_| "Could not convert source url to file path")?;

    let mut wasm_path = target_dir.join(function.get_source());
    wasm_path.set_extension("wasm");

    Ok((source_path, wasm_path))
}

/*
    Determine if one file that is derived from another source is missing and if not missing
    if it is out of date (source is newer that derived)
    Returns: (out_of_date, missing)
    out_of_date
        true - source file has been modified since the derived file was last modified or is missing
        false - source has not been modified since derived file was last modified
    missing
        true - the derived file does no exist
        false - the derived file does exist
*/
fn out_of_date(source: &Path, derived: &Path) -> Result<(bool, bool)> {
    let source_last_modified = fs::metadata(source)
        .chain_err(|| format!("Could not get metadata for file: '{}'", source.display()))?
        .modified()?;

    if derived.exists() {
        let derived_last_modified = fs::metadata(derived)
            .chain_err(|| format!("Could not get metadata for file: '{}'", derived.display()))?
            .modified()?;
        Ok(((source_last_modified > derived_last_modified), false))
    } else {
        Ok((true, true))
    }
}

#[cfg(test)]
mod test {
    #[cfg(feature = "debugger")]
    use std::collections::HashSet;
    use std::fs::{remove_file, write, File};
    use std::path::Path;
    use std::time::Duration;
    use std::{env, fs};

    use serial_test::serial;
    use tempdir::TempDir;
    #[cfg(feature = "debugger")]
    // use std::path::PathBuf;
    #[cfg(feature = "debugger")]
    use url::Url;

    use flowcore::output_connection::{OutputConnection, Source};

    use crate::model::function::Function;
    use crate::model::io::IO;
    use crate::model::route::Route;

    use super::out_of_date;
    use super::{get_paths, run_optional_command};

    #[test]
    fn test_run_optional_non_existent() {
        let _ = run_optional_command(Path::new("/tmp"), "foo", vec!["bar".into()]);
    }

    #[test]
    fn test_run_optional_exists() {
        let temp_dir = TempDir::new("flow-tests").expect("Could not get temp dir");
        let temp_file_path = temp_dir.path().join("from.test");
        File::create(&temp_file_path).expect("Could not create test file");
        let _ = run_optional_command(temp_file_path.as_path(), "cp", vec![]);
        assert!(temp_file_path.exists());
    }

    #[test]
    fn test_run_optional_exists_fail() {
        let temp_dir = TempDir::new("flow-tests").expect("Could not get temp dir");
        let temp_file_path = temp_dir.path().join("from.test");
        File::create(&temp_file_path).expect("Could not create test file");
        let _ = run_optional_command(
            temp_file_path.as_path(),
            "cp",
            vec!["--no-such-flag".into()],
        );
        assert!(temp_file_path.exists());
    }

    #[test]
    fn out_of_date_test() {
        let output_dir = tempdir::TempDir::new("flow")
            .expect("Could not create TempDir during testing")
            .into_path();

        // make older file
        let older = output_dir.join("older");
        let derived = older.clone();
        write(&older, "older").expect("Could not write to file during testing");

        std::thread::sleep(Duration::from_secs(1));

        // make second/newer file
        let newer = output_dir.join("newer");
        let source = newer.clone();
        write(&newer, "newer").expect("Could not write to file during testing");

        assert!(
            out_of_date(&source, &derived)
                .expect("Error in 'out__of_date'")
                .0
        );
    }

    #[test]
    fn not_out_of_date_test() {
        let output_dir = tempdir::TempDir::new("flow")
            .expect("Could not create TempDir during testing")
            .into_path();

        // make older file
        let older = output_dir.join("older");
        let source = older.clone();
        write(&older, "older").expect("Could not write to file {} during testing");

        // make second/newer file
        let newer = output_dir.join("newer");
        let derived = newer.clone();
        write(&newer, "newer").expect("Could not write to file {} during testing");

        assert!(
            !out_of_date(&source, &derived)
                .expect("Error in 'out__of_date'")
                .0
        );
    }

    #[test]
    fn out_of_date_missing_test() {
        let output_dir = tempdir::TempDir::new("flow")
            .expect("Could not create TempDir during testing")
            .into_path();

        // make older file
        let older = output_dir.join("older");
        let source = older.clone();
        write(&older, "older").expect("Could not write to file {} during testing");

        // make second/newer file
        let newer = output_dir.join("newer");
        write(&newer, "newer").expect("Could not write to file {} during testing");

        let derived = newer.clone();
        remove_file(newer).unwrap_or_else(|_| panic!("Error in 'remove_file' during testing"));

        assert!(
            out_of_date(&source, &derived)
                .expect("Error in 'out__of_date'")
                .1
        );
    }

    fn test_function() -> Function {
        Function::new(
            "Stdout".into(),
            false,
            "stdout.rs".to_string(),
            "print".into(),
            vec![],
            vec![IO::new("String", Route::default())],
            Url::parse(&format!(
                "file://{}/{}",
                env!("CARGO_MANIFEST_DIR"),
                "tests/test-functions/stdio/stdout"
            ))
            .expect("Could not create source Url"),
            Route::from("/flow0/stdout"),
            Some("tests/test-functions/stdio/stdout".to_string()),
            vec![OutputConnection::new(
                Source::default(),
                1,
                0,
                0,
                0,
                false,
                String::default(),
                #[cfg(feature = "debugger")]
                String::default(),
            )],
            0,
            0,
        )
    }

    #[test]
    fn paths_test() {
        let function = test_function();

        let target_dir = tempdir::TempDir::new("flow")
            .expect("Could not create TempDir during testing")
            .into_path();
        let expected_output_wasm = target_dir.join("stdout.wasm");

        let (impl_source_path, impl_wasm_path) =
            get_paths(&target_dir, &function).expect("Error in 'get_paths'");

        assert_eq!(
            format!(
                "{}/{}",
                Path::new(env!("CARGO_MANIFEST_DIR"))
                    .parent()
                    .expect("Error getting Manifest Dir")
                    .display()
                    .to_string(),
                "flowc/tests/test-functions/stdio/stdout.rs"
            ),
            impl_source_path
                .to_str()
                .expect("Error converting path to str")
        );
        assert_eq!(expected_output_wasm, impl_wasm_path);
    }

    #[test]
    #[serial(stdio_wasm_compile)]
    fn test_compile_implementation_skip() {
        let mut function = test_function();

        #[cfg(feature = "debugger")]
        let mut source_urls = HashSet::<(Url, Url)>::new();

        let target_dir = tempdir::TempDir::new("flow")
            .expect("Could not create TempDir during testing")
            .into_path();
        let expected_output_wasm = target_dir.join("stdout.wasm");

        let (wasm_destination, built) = super::compile_implementation(
            &target_dir,
            &mut function,
            true,
            #[cfg(feature = "debugger")]
            &mut source_urls,
        )
        .expect("compile_implementation() failed");

        assert!(!built);
        assert_eq!(expected_output_wasm, wasm_destination);
    }

    #[test]
    #[serial(stdio_wasm_compile)]
    fn test_compile_implementation_skip_missing() {
        let mut function = test_function();

        let target_dir = tempdir::TempDir::new("flow")
            .expect("Could not create TempDir during testing")
            .into_path();
        let expected_output_wasm = target_dir.join("stdout.wasm");
        let _ = fs::remove_file(&expected_output_wasm);

        #[cfg(feature = "debugger")]
        let mut source_urls = HashSet::<(Url, Url)>::new();

        let (wasm_destination, built) = super::compile_implementation(
            &target_dir,
            &mut function,
            true,
            #[cfg(feature = "debugger")]
            &mut source_urls,
        )
        .expect("compile_implementation() failed");

        assert!(!built);
        assert_eq!(wasm_destination, expected_output_wasm);
    }

    #[test]
    #[serial(stdio_wasm_compile)]
    fn test_compile_implementation() {
        let mut function = test_function();
        function.build_type = "rust".into();

        let target_dir = tempdir::TempDir::new("flow")
            .expect("Could not create TempDir during testing")
            .into_path();
        let expected_output_wasm = target_dir.join("stdout.wasm");
        let _ = fs::remove_file(&expected_output_wasm);

        #[cfg(feature = "debugger")]
        let mut source_urls = HashSet::<(Url, Url)>::new();

        let (wasm_destination, built) = super::compile_implementation(
            &target_dir,
            &mut function,
            false,
            #[cfg(feature = "debugger")]
            &mut source_urls,
        )
        .expect("compile_implementation() failed");

        assert!(built);
        assert_eq!(wasm_destination, expected_output_wasm);
    }

    #[test]
    #[serial(stdio_wasm_compile)]
    fn test_compile_implementation_not_needed() {
        let mut function = test_function();

        let target_dir = tempdir::TempDir::new("flow")
            .expect("Could not create TempDir during testing")
            .into_path();
        let expected_output_wasm = target_dir.join("stdout.wasm");

        let _ = fs::remove_file(&expected_output_wasm);
        write(&expected_output_wasm, b"file touched during testing")
            .expect("Could not write to file during testing");
        #[cfg(feature = "debugger")]
        let mut source_urls = HashSet::<(Url, Url)>::new();

        let (wasm_destination, built) = super::compile_implementation(
            &target_dir,
            &mut function,
            false,
            #[cfg(feature = "debugger")]
            &mut source_urls,
        )
        .expect("compile_implementation() failed");

        assert!(!built); // destination newer than source so should not have been built
        assert_eq!(wasm_destination, expected_output_wasm);
    }

    #[test]
    #[serial(stdio_wasm_compile)]
    fn test_compile_implementation_invalid_paths() {
        let mut function = test_function();
        function.set_source("does_not_exist");

        #[cfg(feature = "debugger")]
        let mut source_urls = HashSet::<(Url, Url)>::new();

        let target_dir = tempdir::TempDir::new("flow")
            .expect("Could not create TempDir during testing")
            .into_path();

        assert!(super::compile_implementation(
            &target_dir,
            &mut function,
            true,
            #[cfg(feature = "debugger")]
            &mut source_urls,
        )
        .is_err());
    }
}<|MERGE_RESOLUTION|>--- conflicted
+++ resolved
@@ -93,11 +93,7 @@
         let tmp_dir = TempDir::new_in(
             wasm_path
                 .parent()
-<<<<<<< HEAD
-                .ok_or("Could not create temp dir for running optional command")?,
-=======
                 .ok_or("Could not get destination directory to create TempDir in")?,
->>>>>>> 4041a803
             "wasm-opt",
         )?;
         let temp_file_path = tmp_dir
